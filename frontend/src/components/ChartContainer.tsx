--- conflicted
+++ resolved
@@ -1,12 +1,12 @@
 'use client';
 
 import React, { useEffect, useRef, useState } from "react";
-import { 
-    createChart, 
-    IChartApi, 
-    ISeriesApi, 
-    CandlestickData, 
-    SeriesMarker, 
+import {
+    createChart,
+    IChartApi,
+    ISeriesApi,
+    CandlestickData,
+    SeriesMarker,
     Time,
     LineData,
     IPriceLine,
@@ -15,11 +15,7 @@
 import axios from "axios";
 import { Combobox } from '@headlessui/react';
 import TimelineRangeSelector from './TimelineRangeSelector';
-<<<<<<< HEAD
 import AdvancedSettings, { PatternDetectionSettings } from './AdvancedSettings';
-=======
-import { get } from "http";
->>>>>>> 53721e78
 
 const API_BASE_URL = process.env.NEXT_PUBLIC_API_URL || "http://localhost:8000/api/v1";
 
@@ -73,7 +69,7 @@
     const candlestickSeriesRef = useRef<ISeriesApi<"Candlestick"> | null>(null);
     const patternSeriesRef = useRef<ISeriesApi<"Line">[]>([]);
     const priceLinesRef = useRef<IPriceLine[]>([]);
-    
+
     const [symbol, setSymbol] = useState<string>("AAPL");
     const [query, setQuery] = useState('');
     const [loading, setLoading] = useState<boolean>(false);
@@ -125,21 +121,18 @@
         }
     };
 
-<<<<<<< HEAD
     const handleSettingsChange = (settings: PatternDetectionSettings) => {
         setAdvancedSettings(settings);
     };
-=======
+
     const zoomToPattern = (start: string, end: string) => {
         if (!chartRef.current) return;
-    
-        const from = Math.floor(new Date(start).getTime() / 1000);
-        const to = Math.floor(new Date(end).getTime() / 1000);
-    
+
+        const from = Math.floor(new Date(start).getTime() / 1000) as Time;
+        const to = Math.floor(new Date(end).getTime() / 1000) as Time;
+
         chartRef.current.timeScale().setVisibleRange({ from, to });
     };
-    
->>>>>>> 53721e78
 
     const loadAllData = async (selectedSymbol: string) => {
         setLoading(true);
@@ -216,7 +209,7 @@
     const getPatternPoints = (pattern: Pattern, data: OHLCData[]) => {
         const startTime = new Date(pattern.Start).getTime();
         const endTime = new Date(pattern.End).getTime();
-        
+
         // Find data points within the pattern range
         const patternData = data.filter(item => {
             const itemTime = new Date(item.Date).getTime();
@@ -226,7 +219,7 @@
         if (patternData.length === 0) return [];
 
         const patternType = pattern["Chart Pattern"].toLowerCase();
-        
+
         // Calculate key points based on pattern type
         switch (true) {
             case patternType.includes('double top'):
@@ -246,66 +239,77 @@
         }
     };
 
-    const getDoubleTopPoints = (data: OHLCData[], startTime: number, endTime: number) => {
-    if (data.length < 3) return [];
-
-    // Filter data within the time range
-    const rangeData = data.filter(d => {
-        const t = new Date(d.Date).getTime();
-        return t >= startTime && t <= endTime;
-    });
-
-    let bestPattern: { peak1: OHLCData, valley: OHLCData, peak2: OHLCData } | null = null;
-    let bestScore = -Infinity;
-
-    for (let i = 1; i < rangeData.length - 1; i++) {
-        const prev = rangeData[i - 1];
-        const curr = rangeData[i];
-        const next = rangeData[i + 1];
-
-        // Look for a valley flanked by two peaks (Double Top)
-        if (curr.Low < prev.Low && curr.Low < next.Low) {
-            const leftCandidates = rangeData.slice(0, i).filter(p => p.High > curr.Low);
-            const rightCandidates = rangeData.slice(i + 1).filter(p => p.High > curr.Low);
-
-            leftCandidates.forEach(peak1 => {
-                rightCandidates.forEach(peak2 => {
-                    const timeDiff = Math.abs(new Date(peak2.Date).getTime() - new Date(peak1.Date).getTime());
-
-                    if (timeDiff > 3 * 24 * 60 * 60 * 1000) { // at least 3 days apart
-                        // Score based on similarity of peaks and depth of valley
-                        const peakAvg = (peak1.High + peak2.High) / 2;
-                        const valleyDepth = peakAvg - curr.Low;
-                        const peakDiff = Math.abs(peak1.High - peak2.High);
-
-                        const score = -peakDiff + valleyDepth; // Prefer symmetrical, deep valleys
-                        if (score > bestScore) {
-                            bestScore = score;
-                            bestPattern = { peak1, valley: curr, peak2 };
+    const getDoubleTopPoints = (data: OHLCData[], startTime: number, endTime: number): { time: Time; value: number }[] => {
+        if (data.length < 3) return [];
+
+        // Filter data within the time range
+        const rangeData = data.filter(d => {
+            const t = new Date(d.Date).getTime();
+            return t >= startTime && t <= endTime;
+        });
+
+        type PatternPoints = {
+            peak1: OHLCData;
+            valley: OHLCData;
+            peak2: OHLCData;
+        };
+
+        let bestPattern: PatternPoints | null = null;
+        let bestScore = -Infinity;
+
+        for (let i = 1; i < rangeData.length - 1; i++) {
+            const prev = rangeData[i - 1];
+            const curr = rangeData[i];
+            const next = rangeData[i + 1];
+
+            // Look for a valley flanked by two peaks (Double Top)
+            if (curr.Low < prev.Low && curr.Low < next.Low) {
+                const leftCandidates = rangeData.slice(0, i).filter(p => p.High > curr.Low);
+                const rightCandidates = rangeData.slice(i + 1).filter(p => p.High > curr.Low);
+
+                leftCandidates.forEach(peak1 => {
+                    rightCandidates.forEach(peak2 => {
+                        const timeDiff = Math.abs(new Date(peak2.Date).getTime() - new Date(peak1.Date).getTime());
+
+                        if (timeDiff > 3 * 24 * 60 * 60 * 1000) { // at least 3 days apart
+                            // Score based on similarity of peaks and depth of valley
+                            const peakAvg = (peak1.High + peak2.High) / 2;
+                            const valleyDepth = peakAvg - curr.Low;
+                            const peakDiff = Math.abs(peak1.High - peak2.High);
+
+                            const score = -peakDiff + valleyDepth; // Prefer symmetrical, deep valleys
+                            if (score > bestScore) {
+                                bestScore = score;
+                                bestPattern = { peak1, valley: curr, peak2 };
+                            }
                         }
-                    }
+                    });
                 });
-            });
+            }
         }
-    }
-
-    if (!bestPattern) return [];
-
-    return [
-        { time: bestPattern.peak1.Date as Time, value: bestPattern.peak1.High },
-        { time: bestPattern.valley.Date as Time, value: bestPattern.valley.Low },
-        { time: bestPattern.peak2.Date as Time, value: bestPattern.peak2.High }
-    ];
-};
+
+        if (!bestPattern) return [];
+
+        // Type guard to ensure bestPattern is not null
+        const pattern = bestPattern as PatternPoints;
+
+        const result: { time: Time; value: number }[] = [
+            { time: pattern.peak1.Date as Time, value: pattern.peak1.High },
+            { time: pattern.valley.Date as Time, value: pattern.valley.Low },
+            { time: pattern.peak2.Date as Time, value: pattern.peak2.High }
+        ];
+
+        return result;
+    };
 
 
     const getDoubleBottomPoints = (data: OHLCData[], startTime: number, endTime: number) => {
         if (data.length < 3) return [];
-        
+
         // Find the two lowest points
         const sortedByLow = [...data].sort((a, b) => a.Low - b.Low);
         const firstTrough = sortedByLow[0];
-        const secondTrough = sortedByLow.find(item => 
+        const secondTrough = sortedByLow.find(item =>
             Math.abs(new Date(item.Date).getTime() - new Date(firstTrough.Date).getTime()) > 7 * 24 * 60 * 60 * 1000
         ) || sortedByLow[1];
 
@@ -314,12 +318,12 @@
         const secondTroughTime = new Date(secondTrough.Date).getTime();
         const minTime = Math.min(firstTroughTime, secondTroughTime);
         const maxTime = Math.max(firstTroughTime, secondTroughTime);
-        
+
         const peakData = data.filter(item => {
             const itemTime = new Date(item.Date).getTime();
             return itemTime > minTime && itemTime < maxTime;
         });
-        
+
         const peak = peakData.reduce((max, item) => item.High > max.High ? item : max, peakData[0] || data[0]);
 
         return [
@@ -335,22 +339,22 @@
         endTime: number
     ): { time: Time, value: number }[] => {
         if (data.length < 5) return [];
-    
+
         const rangeData = data.filter(d => {
             const t = new Date(d.Date).getTime();
             return t >= startTime && t <= endTime;
         });
-    
+
         let bestPattern: { left: OHLCData, head: OHLCData, right: OHLCData, valley1: OHLCData, valley2: OHLCData } | null = null;
         let bestScore = -Infinity;
-    
+
         for (let i = 2; i < rangeData.length - 2; i++) {
             const left = rangeData[i - 2];
             const valley1 = rangeData[i - 1];
             const head = rangeData[i];
             const valley2 = rangeData[i + 1];
             const right = rangeData[i + 2];
-    
+
             if (
                 left.High < head.High &&
                 right.High < head.High &&
@@ -361,16 +365,16 @@
                 const symmetryScore = -Math.abs(new Date(right.Date).getTime() - new Date(head.Date).getTime() - (new Date(head.Date).getTime() - new Date(left.Date).getTime()));
                 const shoulderLevel = (left.High + right.High) / 2;
                 const score = shoulderLevel - valley1.Low + shoulderLevel - valley2.Low + symmetryScore;
-    
+
                 if (score > bestScore) {
                     bestScore = score;
                     bestPattern = { left, valley1, head, valley2, right };
                 }
             }
         }
-    
+
         if (!bestPattern) return [];
-    
+
         return [
             { time: bestPattern.left.Date as Time, value: bestPattern.left.High },
             { time: bestPattern.valley1.Date as Time, value: bestPattern.valley1.Low },
@@ -379,29 +383,29 @@
             { time: bestPattern.right.Date as Time, value: bestPattern.right.High }
         ];
     };
-    
+
     const getHeadAndShouldersBottomPoints = (
         data: OHLCData[],
         startTime: number,
         endTime: number
     ): { time: Time, value: number }[] => {
         if (data.length < 5) return [];
-    
+
         const rangeData = data.filter(d => {
             const t = new Date(d.Date).getTime();
             return t >= startTime && t <= endTime;
         });
-    
+
         let bestPattern: { left: OHLCData, head: OHLCData, right: OHLCData, peak1: OHLCData, peak2: OHLCData } | null = null;
         let bestScore = -Infinity;
-    
+
         for (let i = 2; i < rangeData.length - 2; i++) {
             const left = rangeData[i - 2];
             const peak1 = rangeData[i - 1];
             const head = rangeData[i];
             const peak2 = rangeData[i + 1];
             const right = rangeData[i + 2];
-    
+
             if (
                 left.Low > head.Low &&
                 right.Low > head.Low &&
@@ -412,16 +416,16 @@
                 const symmetryScore = -Math.abs(new Date(right.Date).getTime() - new Date(head.Date).getTime() - (new Date(head.Date).getTime() - new Date(left.Date).getTime()));
                 const shoulderLevel = (left.Low + right.Low) / 2;
                 const score = peak1.High - shoulderLevel + peak2.High - shoulderLevel + symmetryScore;
-    
+
                 if (score > bestScore) {
                     bestScore = score;
                     bestPattern = { left, peak1, head, peak2, right };
                 }
             }
         }
-    
+
         if (!bestPattern) return [];
-    
+
         return [
             { time: bestPattern.left.Date as Time, value: bestPattern.left.Low },
             { time: bestPattern.peak1.Date as Time, value: bestPattern.peak1.High },
@@ -430,29 +434,29 @@
             { time: bestPattern.right.Date as Time, value: bestPattern.right.Low }
         ];
     };
-    
+
 
     const getTrianglePoints = (data: OHLCData[], startTime: number, endTime: number) => {
         if (data.length < 4) return [];
-        
+
         // Find resistance line (upper trend line)
         const highs = data.map(item => ({ time: item.Date, value: item.High }));
         const resistancePoints = highs.filter((_, index) => index % Math.floor(highs.length / 4) === 0);
-        
+
         // Find support line (lower trend line)
         const lows = data.map(item => ({ time: item.Date, value: item.Low }));
         const supportPoints = lows.filter((_, index) => index % Math.floor(lows.length / 4) === 0);
-        
+
         return [...resistancePoints.slice(0, 2), ...supportPoints.slice(0, 2)];
     };
 
     const getChannelPoints = (data: OHLCData[], startTime: number, endTime: number) => {
         if (data.length < 2) return [];
-        
+
         const firstPoint = data[0];
         const lastPoint = data[data.length - 1];
         const midPoint = data[Math.floor(data.length / 2)];
-        
+
         return [
             { time: firstPoint.Date as Time, value: firstPoint.High },
             { time: lastPoint.Date as Time, value: lastPoint.High },
@@ -463,7 +467,7 @@
 
     const getFlagPoints = (data: OHLCData[], startTime: number, endTime: number) => {
         if (data.length < 2) return [];
-        
+
         // Simple flag pattern - parallel lines
         const slope = (data[data.length - 1].Close - data[0].Close) / data.length;
         return data.map((item, index) => ({
@@ -474,7 +478,7 @@
 
     const getTrendLinePoints = (data: OHLCData[], startTime: number, endTime: number) => {
         if (data.length < 2) return [];
-        
+
         return [
             { time: data[0].Date as Time, value: data[0].Close },
             { time: data[data.length - 1].Date as Time, value: data[data.length - 1].Close }
@@ -493,11 +497,11 @@
             if (points.length >= 3) {
                 // Sort points by time first
                 const sortedPoints = [...points].sort((a, b) => {
-                    const timeA = typeof a.time === 'string' ? new Date(a.time).getTime() : a.time;
-                    const timeB = typeof b.time === 'string' ? new Date(b.time).getTime() : b.time;
-                    return timeA - timeB;
+                    const timeA = typeof a.time === 'string' ? new Date(a.time).getTime() : Number(a.time);
+                    const timeB = typeof b.time === 'string' ? new Date(b.time).getTime() : Number(b.time);
+                    return Number(timeA) - Number(timeB);
                 });
-        
+
                 // Draw first line: first point to valley
                 const firstLine = chartRef.current.addLineSeries({
                     color: color,
@@ -507,14 +511,14 @@
                     priceLineVisible: false,
                     lastValueVisible: false,
                 });
-        
+
                 firstLine.setData([
                     sortedPoints[0],  // First peak/trough
                     sortedPoints[1]   // Valley/peak
                 ] as LineData[]);
-        
+
                 patternSeriesRef.current.push(firstLine);
-        
+
                 // Draw second line: valley to second point
                 const secondLine = chartRef.current.addLineSeries({
                     color: color,
@@ -524,18 +528,18 @@
                     priceLineVisible: false,
                     lastValueVisible: false,
                 });
-        
+
                 secondLine.setData([
                     sortedPoints[1],  // Valley/peak
                     sortedPoints[2]   // Second peak/trough
                 ] as LineData[]);
-        
+
                 patternSeriesRef.current.push(secondLine);
-        
+
                 // Add horizontal resistance/support line
                 if (candlestickSeriesRef.current) {
                     const level = (sortedPoints[0].value + sortedPoints[2].value) / 2;
-                    
+
                     const resistanceLine = candlestickSeriesRef.current.createPriceLine({
                         price: level,
                         color: color,
@@ -746,6 +750,63 @@
                         throw new Error(progressResponse.data.error);
                     }
 
+                    // Clear existing pattern visualizations
+                    clearPatternVisualizations();
+
+                    if (candlestickSeriesRef.current && chartRef.current) {
+                        // Get data for the pattern range
+                        const patternRangeData = allData.filter(item => {
+                            const itemDate = new Date(item.Date);
+                            return itemDate >= startDate && itemDate <= endDate;
+                        });
+
+                        // Draw pattern visualizations
+                        if (progressResponse.data.patterns) {
+                            progressResponse.data.patterns.forEach((pattern: Pattern, index: number) => {
+                                const color = PATTERN_COLORS[index % PATTERN_COLORS.length];
+
+                                // Get data specific to this pattern's timeframe
+                                const patternStartTime = new Date(pattern.Start).getTime();
+                                const patternEndTime = new Date(pattern.End).getTime();
+
+                                const patternSpecificData = allData.filter(item => {
+                                    const itemTime = new Date(item.Date).getTime();
+                                    return itemTime >= patternStartTime && itemTime <= patternEndTime;
+                                });
+
+                                drawPatternVisualization(pattern, color, patternSpecificData);
+                            });
+                        }
+
+                        // Add markers for pattern start/end points
+                        if (progressResponse.data.patterns) {
+                            const markers: ChartMarker[] = progressResponse.data.patterns.flatMap((pattern: Pattern, index: number) => {
+                                const startTime = new Date(pattern.Start).getTime() / 1000 as Time;
+                                const endTime = new Date(pattern.End).getTime() / 1000 as Time;
+                                const color = PATTERN_COLORS[index % PATTERN_COLORS.length];
+
+                                return [
+                                    {
+                                        time: startTime,
+                                        position: "aboveBar" as const,
+                                        color: color,
+                                        shape: "arrowDown" as const,
+                                        text: `${pattern["Chart Pattern"]} Start`,
+                                    },
+                                    {
+                                        time: endTime,
+                                        position: "aboveBar" as const,
+                                        color: color,
+                                        shape: "arrowUp" as const,
+                                        text: `${pattern["Chart Pattern"]} End`,
+                                    },
+                                ];
+                            }).sort((a, b) => Number(a.time) - Number(b.time));
+
+                            candlestickSeriesRef.current.setMarkers(markers);
+                        }
+                    }
+
                     // Update progress and status
                     setDetectionProgress(progressResponse.data.progress);
                     setDetectionStatus(progressResponse.data.message || progressResponse.data.status);
@@ -810,61 +871,6 @@
             // Clean up the interval if the component unmounts
             return () => clearInterval(pollInterval);
 
-<<<<<<< HEAD
-=======
-            // Clear existing pattern visualizations
-            clearPatternVisualizations();
-
-            if (candlestickSeriesRef.current && chartRef.current) {
-                // Get data for the pattern range
-                const patternRangeData = allData.filter(item => {
-                    const itemDate = new Date(item.Date);
-                    return itemDate >= startDate && itemDate <= endDate;
-                });
-
-                // Draw pattern visualizations
-                response.data.forEach((pattern: Pattern, index: number) => {
-                    const color = PATTERN_COLORS[index % PATTERN_COLORS.length];
-                    
-                    // Get data specific to this pattern's timeframe
-                    const patternStartTime = new Date(pattern.Start).getTime();
-                    const patternEndTime = new Date(pattern.End).getTime();
-                    
-                    const patternSpecificData = allData.filter(item => {
-                        const itemTime = new Date(item.Date).getTime();
-                        return itemTime >= patternStartTime && itemTime <= patternEndTime;
-                    });
-
-                    drawPatternVisualization(pattern, color, patternSpecificData);
-                });
-
-                // Add markers for pattern start/end points
-                const markers: ChartMarker[] = response.data.flatMap((pattern: Pattern, index: number) => {
-                    const startTime = new Date(pattern.Start).getTime() / 1000 as Time;
-                    const endTime = new Date(pattern.End).getTime() / 1000 as Time;
-                    const color = PATTERN_COLORS[index % PATTERN_COLORS.length];
-
-                    return [
-                        {
-                            time: startTime,
-                            position: "aboveBar" as const,
-                            color: color,
-                            shape: "arrowDown" as const,
-                            text: `${pattern["Chart Pattern"]} Start`,
-                        },
-                        {
-                            time: endTime,
-                            position: "aboveBar" as const,
-                            color: color,
-                            shape: "arrowUp" as const,
-                            text: `${pattern["Chart Pattern"]} End`,
-                        },
-                    ];
-                }).sort((a, b) => Number(a.time) - Number(b.time));
-
-                candlestickSeriesRef.current.setMarkers(markers);
-            }
->>>>>>> 53721e78
         } catch (err) {
             console.error("Error detecting patterns:", err);
             const errorMessage = err instanceof Error ? err.message : "Error detecting patterns";
@@ -960,26 +966,26 @@
                 <div className="bg-gray-800 p-6 rounded-lg shadow-lg">
                     <h2 className="text-xl font-semibold mb-4">Detected Patterns with Visualizations</h2>
                     <div className="space-y-2">
-                    {patterns.map((pattern: Pattern, index: number) => (
-    <div
-        key={index}
-        className="p-3 bg-gray-700 rounded-md cursor-pointer hover:bg-gray-600 transition"
-        style={{ borderLeft: `4px solid ${PATTERN_COLORS[index % PATTERN_COLORS.length]}` }}
-        onClick={() => zoomToPattern(pattern.Start, pattern.End)}
-    >
-        <div className="flex items-center justify-between">
-            <span className="font-medium">{pattern["Chart Pattern"]}</span>
-            <div 
-                className="w-4 h-4 rounded-full"
-                style={{ backgroundColor: PATTERN_COLORS[index % PATTERN_COLORS.length] }}
-            />
-        </div>
-        <div className="text-sm text-gray-300 mt-1">
-            {new Date(pattern.Start).toLocaleDateString()} to{" "}
-            {new Date(pattern.End).toLocaleDateString()}
-        </div>
-    </div>
-))}
+                        {patterns.map((pattern: Pattern, index: number) => (
+                            <div
+                                key={index}
+                                className="p-3 bg-gray-700 rounded-md cursor-pointer hover:bg-gray-600 transition"
+                                style={{ borderLeft: `4px solid ${PATTERN_COLORS[index % PATTERN_COLORS.length]}` }}
+                                onClick={() => zoomToPattern(pattern.Start, pattern.End)}
+                            >
+                                <div className="flex items-center justify-between">
+                                    <span className="font-medium">{pattern["Chart Pattern"]}</span>
+                                    <div
+                                        className="w-4 h-4 rounded-full"
+                                        style={{ backgroundColor: PATTERN_COLORS[index % PATTERN_COLORS.length] }}
+                                    />
+                                </div>
+                                <div className="text-sm text-gray-300 mt-1">
+                                    {new Date(pattern.Start).toLocaleDateString()} to{" "}
+                                    {new Date(pattern.End).toLocaleDateString()}
+                                </div>
+                            </div>
+                        ))}
 
                     </div>
                 </div>
